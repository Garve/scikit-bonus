--- conflicted
+++ resolved
@@ -1,7 +1,3 @@
 """Scikit-bonus is a library that extends scikit-learn with useful things."""
 
-<<<<<<< HEAD
-__version__ = "0.0.13"
-=======
-__version__ = "0.0.14"
->>>>>>> 6f87cf20
+__version__ = "0.0.14"